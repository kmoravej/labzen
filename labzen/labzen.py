--- conflicted
+++ resolved
@@ -279,11 +279,8 @@
         if repo.name == repo_name:
             print(repo.name)
             commit_remote = repo.get_commits()
-<<<<<<< HEAD
+            
             lst_rem_commit = str(commit_remote[0])
-=======
-            lst_rem_commit = pd.Series(str(commit_remote[0]))
->>>>>>> 16debba9
 
             lst_rem_commit = lst_rem_commit.str.replace("Commit(sha=", "")
             lst_rem_commit = lst_rem_commit.str.replace('"', "")
